package test

import (
	"fmt"
	"io/ioutil"
<<<<<<< HEAD
	"log"
	"net"
	"net/http"
=======
>>>>>>> f3134da4
	"os"
	"path"
	"strings"
	"testing"
	"time"

	"github.com/coredns/coredns/plugin/pkg/uniq"
	"github.com/mholt/caddy"

	"github.com/coredns/coredns/plugin/cache"
	"github.com/coredns/coredns/plugin/metrics"
	mtest "github.com/coredns/coredns/plugin/metrics/test"
	"github.com/coredns/coredns/plugin/metrics/vars"

	"github.com/miekg/dns"
)

// fail when done in parallel

// Start test server that has metrics enabled. Then tear it down again.
func TestMetricsServer(t *testing.T) {
	corefile := `example.org:0 {
	chaos CoreDNS-001 miek@miek.nl
	prometheus localhost:0
}

example.com:0 {
	proxy . 8.8.4.4:53
	prometheus localhost:0
}
`
	srv, err := CoreDNSServer(corefile)
	if err != nil {
		t.Fatalf("Could not get CoreDNS serving instance: %s", err)
	}
	defer srv.Stop()
}

func TestMetricsRefused(t *testing.T) {
	metricName := "coredns_dns_response_rcode_count_total"

	corefile := `example.org:0 {
	proxy . 8.8.8.8:53
	prometheus localhost:0
}
`
	srv, udp, _, err := CoreDNSServerAndPorts(corefile)
	if err != nil {
		t.Fatalf("Could not get CoreDNS serving instance: %s", err)
	}
	defer srv.Stop()

	m := new(dns.Msg)
	m.SetQuestion("google.com.", dns.TypeA)

	if _, err = dns.Exchange(m, udp); err != nil {
		t.Fatalf("Could not send message: %s", err)
	}

	data := mtest.Scrape(t, "http://"+metrics.ListenAddr+"/metrics")
	got, labels := mtest.MetricValue(metricName, data)

	if got != "1" {
		t.Errorf("Expected value %s for refused, but got %s", "1", got)
	}
	if labels["zone"] != vars.Dropped {
		t.Errorf("Expected zone value %s for refused, but got %s", vars.Dropped, labels["zone"])
	}
	if labels["rcode"] != "REFUSED" {
		t.Errorf("Expected zone value %s for refused, but got %s", "REFUSED", labels["rcode"])
	}
}

// TODO(miek): disabled for now - fails in weird ways in travis.
func testMetricsCache(t *testing.T) {
	cacheSizeMetricName := "coredns_cache_size"
	cacheHitMetricName := "coredns_cache_hits_total"

	corefile := `www.example.net:0 {
	proxy . 8.8.8.8:53
	prometheus localhost:0
	cache
}
`
	srv, err := CoreDNSServer(corefile)
	if err != nil {
		t.Fatalf("Could not get CoreDNS serving instance: %s", err)
	}
	defer srv.Stop()

	udp, _ := CoreDNSServerPorts(srv, 0)

	m := new(dns.Msg)
	m.SetQuestion("www.example.net.", dns.TypeA)

	if _, err = dns.Exchange(m, udp); err != nil {
		t.Fatalf("Could not send message: %s", err)
	}

	data := mtest.Scrape(t, "http://"+metrics.ListenAddr+"/metrics")
	// Get the value for the cache size metric where the one of the labels values matches "success".
	got, _ := mtest.MetricValueLabel(cacheSizeMetricName, cache.Success, data)

	if got != "1" {
		t.Errorf("Expected value %s for %s, but got %s", "1", cacheSizeMetricName, got)
	}

	// Second request for the same response to test hit counter.
	if _, err = dns.Exchange(m, udp); err != nil {
		t.Fatalf("Could not send message: %s", err)
	}

	data = mtest.Scrape(t, "http://"+metrics.ListenAddr+"/metrics")
	// Get the value for the cache hit counter where the one of the labels values matches "success".
	got, _ = mtest.MetricValueLabel(cacheHitMetricName, cache.Success, data)

	if got != "2" {
		t.Errorf("Expected value %s for %s, but got %s", "2", cacheHitMetricName, got)
	}
}

func TestMetricsAuto(t *testing.T) {
	tmpdir, err := ioutil.TempDir(os.TempDir(), "coredns")
	if err != nil {
		t.Fatal(err)
	}

	corefile := `org:0 {
		auto {
			directory ` + tmpdir + ` db\.(.*) {1} 1
		}
		prometheus localhost:0
	}
`

	i, err := CoreDNSServer(corefile)
	if err != nil {
		t.Fatalf("Could not get CoreDNS serving instance: %s", err)
	}

	udp, _ := CoreDNSServerPorts(i, 0)
	if udp == "" {
		t.Fatalf("Could not get UDP listening port")
	}
	defer i.Stop()

	// Write db.example.org to get example.org.
	if err = ioutil.WriteFile(path.Join(tmpdir, "db.example.org"), []byte(zoneContent), 0644); err != nil {
		t.Fatal(err)
	}
	// TODO(miek): make the auto sleep even less.
	time.Sleep(1100 * time.Millisecond) // wait for it to be picked up

	m := new(dns.Msg)
	m.SetQuestion("www.example.org.", dns.TypeA)

	if _, err := dns.Exchange(m, udp); err != nil {
		t.Fatalf("Could not send message: %s", err)
	}

	metricName := "coredns_dns_request_count_total" //{zone, proto, family}

	data := mtest.Scrape(t, "http://"+metrics.ListenAddr+"/metrics")
	// Get the value for the metrics where the one of the labels values matches "example.org."
	got, _ := mtest.MetricValueLabel(metricName, "example.org.", data)

	if got != "1" {
		t.Errorf("Expected value %s for %s, but got %s", "1", metricName, got)
	}

	// Remove db.example.org again. And see if the metric stops increasing.
	os.Remove(path.Join(tmpdir, "db.example.org"))
	time.Sleep(1100 * time.Millisecond) // wait for it to be picked up
	if _, err := dns.Exchange(m, udp); err != nil {
		t.Fatalf("Could not send message: %s", err)
	}

	data = mtest.Scrape(t, "http://"+metrics.ListenAddr+"/metrics")
	got, _ = mtest.MetricValueLabel(metricName, "example.org.", data)

	if got != "1" {
		t.Errorf("Expected value %s for %s, but got %s", "1", metricName, got)
	}
}

func checkHealthStatus(addr string) (bool, error) {
	resp, err := http.Get(fmt.Sprintf("http://%s/health", addr))
	if err != nil {
		return false, err
	}
	ok, _ := ioutil.ReadAll(resp.Body)
	resp.Body.Close()
	return string(ok) == "OK", err
}

// RepairHealth - a way to relaunch the listeners of Metrics.
// this can be helpful if you compie with Go version < 1.10
// you need to have a kind of monitoring private plugin that would use the healthcheck is coordination with this function
func RepairHealth(inst *caddy.Instance) (bool, error) {
	uniqAddr := inst.Storage["metricsData"].(*uniq.U)
	if uniqAddr == nil {
		return false, fmt.Errorf("cannot retrieve metrics data form instance storage")
	}
	if uniqAddr.HasTodo() {
		uniqAddr.ForEach()
	}
	return !uniqAddr.HasTodo(), nil
}

// verify the implementation of Healther by metrics
// it is good time fo verify that the above function is also working
func TestMetricsHealthAndRepair(t *testing.T) {

	healthAddr := "127.0.0.1:53333"

	// In purpose use a TCP Listener that will fail the listening of metrics
	ln, err := net.Listen("tcp", "127.0.0.1:0")
	if err != nil {
		t.Fatalf("Could not setup the test : %s", err)
	}

	// Start CoreDNS with Health and metrics
	corefile := fmt.Sprintf(`
.:0 {
	prometheus %s
	health %s
	whoami
}`, ln.Addr(), healthAddr)

	c, err := CoreDNSServer(corefile)
	if err != nil {
		if strings.Contains(err.Error(), inUse) {
			return // meh, but don't error
		}
		t.Fatalf("Could not get service instance: %s", err)
	}
	defer c.Stop()

	// check that healh is not OK.
	ok, err := checkHealthStatus(healthAddr)
	if err != nil {
		t.Fatalf("Unexpected error checking health status : %s", err)
	}
	if ok {
		t.Errorf("Expected value %s for health, but got %v", "false (not OK)", ok)
	}

	// try to repair metrics plugins (all of them as they share the same uniqAddr instance)
	// you should not be able as the listener is still on
	ok, err = RepairHealth(c)
	if err != nil {
		t.Fatalf("Unexpected error whil trying to Repair gealth of metrics : %s", err)
	}
	if ok {
		t.Errorf("Expected value %s for metrics Repair, but got %v", "false (not OK)", ok)
	}

	// Stop the initial listener
	ln.Close()
	time.Sleep(time.Millisecond * 100)

	// try to repair metrics plugins (all of them as they share the same uniqAddr instance)
	// it should be successful as the initial listener is stopped and the port is now available
	ok, err = RepairHealth(c)
	if err != nil {
		t.Fatalf("Unexpected error whil trying to Repair gealth of metrics : %s", err)
	}
	if !ok {
		t.Errorf("Expected value %s for metrics Repair after stoping listener, but got %v", "true (OK)", ok)
	}

	// check that healh is going to OK.
	// it can take up to 1 sec as it is based period for polling health
	ok = false
	for i := 0; i < 11; i++ {
		ok, err = checkHealthStatus(healthAddr)
		if err != nil {
			t.Fatalf("Unexpected error checking health status : %s", err)
		}
		if ok {
			break
		}
		time.Sleep(time.Millisecond * 100)
	}
	if !ok {
		t.Errorf("Expected value %s for health after repair, but got %v", "true (OK)", ok)
	}

}<|MERGE_RESOLUTION|>--- conflicted
+++ resolved
@@ -1,14 +1,7 @@
 package test
 
 import (
-	"fmt"
 	"io/ioutil"
-<<<<<<< HEAD
-	"log"
-	"net"
-	"net/http"
-=======
->>>>>>> f3134da4
 	"os"
 	"path"
 	"strings"
